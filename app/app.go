--- conflicted
+++ resolved
@@ -5,7 +5,6 @@
 	"path"
 
 	abci "github.com/tendermint/abci/types"
-	. "github.com/tendermint/go-common"
 	cmn "github.com/tendermint/go-common"
 	dbm "github.com/tendermint/go-db"
 	"github.com/tendermint/go-merkle"
@@ -17,20 +16,16 @@
 	db    dbm.DB
 }
 
-var saveKey []byte = []byte{0x00} //Database key for merkle tree save value db values
-
-//App Usage Keys
+var saveKey []byte = []byte{0x00} // Database key for merkle tree save value db values
+
 const (
-	WriteSet    byte = 0x01
-	WriteRem    byte = 0x02
-	ReadByKey   byte = 0x01
-	ReadByIndex byte = 0x02
-	ReadSize    byte = 0x03
+	WriteSet byte = 0x01
+	WriteRem byte = 0x02
 )
 
-func NewMerkleEyesApp(dbName string, cache int) *MerkleEyesApp {
-
-	//non-persistent case
+func NewMerkleEyesApp(dbName string, cacheSize int) *MerkleEyesApp {
+
+	// Non-persistent case
 	if dbName == "" {
 		tree := merkle.NewIAVLTree(
 			0,
@@ -42,23 +37,23 @@
 		}
 	}
 
-	//setup the persistent merkle tree
-	present, _ := cmn.IsDirEmpty(path.Join(dbName, dbName+".db"))
-
-	//open the db, if the db doesn't exist it will be created
+	// Setup the persistent merkle tree
+	empty, _ := cmn.IsDirEmpty(path.Join(dbName, dbName+".db"))
+
+	// Open the db, if the db doesn't exist it will be created
 	db := dbm.NewDB(dbName, dbm.LevelDBBackendStr, dbName)
 
 	// Load Tree
-	tree := merkle.NewIAVLTree(cache, db)
-
-	if present {
+	tree := merkle.NewIAVLTree(cacheSize, db)
+
+	if empty {
 		fmt.Println("no existing db, creating new db")
 		db.Set(saveKey, tree.Save())
 	} else {
 		fmt.Println("loading existing db")
 	}
 
-	//load merkle state
+	// Load merkle state
 	tree.Load(db.Get(saveKey))
 
 	return &MerkleEyesApp{
@@ -67,14 +62,14 @@
 	}
 }
 
-func (app *MerkleEyesApp) CloseDb() {
+func (app *MerkleEyesApp) CloseDB() {
 	if app.db != nil {
 		app.db.Close()
 	}
 }
 
 func (app *MerkleEyesApp) Info() abci.ResponseInfo {
-	return abci.ResponseInfo{Data: Fmt("size:%v", app.state.Committed().Size())}
+	return abci.ResponseInfo{Data: cmn.Fmt("size:%v", app.state.Committed().Size())}
 }
 
 func (app *MerkleEyesApp) SetOption(key string, value string) (log string) {
@@ -101,32 +96,32 @@
 	case WriteSet: // Set
 		key, n, err := wire.GetByteSlice(tx)
 		if err != nil {
-			return abci.ErrEncodingError.SetLog(Fmt("Error reading key: %v", err.Error()))
+			return abci.ErrEncodingError.SetLog(cmn.Fmt("Error reading key: %v", err.Error()))
 		}
 		tx = tx[n:]
 		value, n, err := wire.GetByteSlice(tx)
 		if err != nil {
-			return abci.ErrEncodingError.SetLog(Fmt("Error reading value: %v", err.Error()))
+			return abci.ErrEncodingError.SetLog(cmn.Fmt("Error reading value: %v", err.Error()))
 		}
 		tx = tx[n:]
 		if len(tx) != 0 {
-			return abci.ErrEncodingError.SetLog(Fmt("Got bytes left over"))
-		}
-
-		tree.Set(append([]byte{0x01}, key...), value)
-		fmt.Println("SET", Fmt("%X", key), Fmt("%X", value))
+			return abci.ErrEncodingError.SetLog(cmn.Fmt("Got bytes left over"))
+		}
+
+		tree.Set(key, value)
+		fmt.Println("SET", cmn.Fmt("%X", key), cmn.Fmt("%X", value))
 	case WriteRem: // Remove
 		key, n, err := wire.GetByteSlice(tx)
 		if err != nil {
-			return abci.ErrEncodingError.SetLog(Fmt("Error reading key: %v", err.Error()))
+			return abci.ErrEncodingError.SetLog(cmn.Fmt("Error reading key: %v", err.Error()))
 		}
 		tx = tx[n:]
 		if len(tx) != 0 {
-			return abci.ErrEncodingError.SetLog(Fmt("Got bytes left over"))
-		}
-		tree.Remove(append([]byte{0x01}, key...))
+			return abci.ErrEncodingError.SetLog(cmn.Fmt("Got bytes left over"))
+		}
+		tree.Remove(key)
 	default:
-		return abci.ErrUnknownRequest.SetLog(Fmt("Unexpected Tx type byte %X", typeByte))
+		return abci.ErrUnknownRequest.SetLog(cmn.Fmt("Unexpected Tx type byte %X", typeByte))
 	}
 	return abci.OK
 }
@@ -151,7 +146,6 @@
 	}
 	tree := app.state.Committed()
 
-<<<<<<< HEAD
 	if reqQuery.Height != 0 {
 		// TODO: support older commits
 		resQuery.Code = abci.CodeType_InternalError
@@ -182,26 +176,6 @@
 				Value: value,
 				Index: int64(index),
 			}
-=======
-	typeByte := query[0]
-	query = query[1:]
-	switch typeByte {
-	case ReadByKey: // Get by key
-		key, n, err := wire.GetByteSlice(query)
-		if err != nil {
-			return abci.ErrEncodingError.SetLog(Fmt("Error getting key: %v", err.Error()))
-		}
-		query = query[n:]
-		if len(query) != 0 {
-			return abci.ErrEncodingError.SetLog(Fmt("Got bytes left over"))
-		}
-		_, value, _ := tree.Get(append([]byte{0x01}, key...))
-		return abci.NewResultOK(value, "")
-	case ReadByIndex: // Get by index
-		index, n, err := wire.GetVarint(query)
-		if err != nil {
-			return abci.ErrEncodingError.SetLog(Fmt("Error getting index: %v", err.Error()))
->>>>>>> 0ebf43aa
 		}
 
 	case "/index": // Get by Index
@@ -213,19 +187,6 @@
 			Value: value,
 			Index: int64(index),
 		}
-<<<<<<< HEAD
-=======
-		_, value := tree.GetByIndex(index)
-		return abci.NewResultOK(value, "")
-	case ReadSize: // Get size
-		size := tree.Size()
-		res := wire.BinaryBytes(size)
-		return abci.NewResultOK(res, "")
-	default:
-		return abci.ErrUnknownRequest.SetLog(Fmt("Unexpected Query type byte %X", typeByte))
-	}
-}
->>>>>>> 0ebf43aa
 
 	case "/size": // Get size
 		size := tree.Size()
@@ -234,7 +195,7 @@
 
 	default:
 		resQuery.Code = abci.CodeType_UnknownRequest
-		resQuery.Log = Fmt("Unexpected Query path: %v", reqQuery.Path)
+		resQuery.Log = cmn.Fmt("Unexpected Query path: %v", reqQuery.Path)
 		return
 	}
 }